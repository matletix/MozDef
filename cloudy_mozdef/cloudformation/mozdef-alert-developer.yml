--- conflicted
+++ resolved
@@ -40,10 +40,7 @@
     AlertWritersEnv:
       Type: "AWS::Lambda::Function"
       Properties:
-<<<<<<< HEAD
         Description: MozDef alert writer environment used to develop and invoke a MozDef alert
-=======
->>>>>>> d550d49e
         Handler: "lambdalert.handle"
         Role:
           Fn::GetAtt:
