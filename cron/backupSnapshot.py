#!/usr/bin/env python

# This Source Code Form is subject to the terms of the Mozilla Public
# License, v. 2.0. If a copy of the MPL was not distributed with this
# file, You can obtain one at http://mozilla.org/MPL/2.0/.
# Copyright (c) 2014 Mozilla Corporation

# Snapshot configured backups
# Meant to be run once/day
# Each run creates a snapshot of indexname-epochtimestamp
# .conf file will determine what indexes are operated on
# Create a starter .conf file with backupDiscover.py
# You must create the s3 bucket (options.aws_bucket) first paying attention to
# the region assigned to the bucket.
# Snapshots will be placed in:
# options.aws_bucket/elasticsearch/YYYY-MM/servername/indices/indexname

import sys
from datetime import datetime
from datetime import timedelta
from datetime import date
from configlib import getConfig, OptionParser
import calendar
import socket
import requests
import json
from mozdef_util.utilities.logger import logger


def main():
    logger.debug('started')

    json_headers = {
        'Content-Type': 'application/json',
    }
    try:
        esserver = options.esservers[0]
        idate = date.strftime(datetime.utcnow() - timedelta(days=1), '%Y%m%d')
        bucketdate = date.strftime(datetime.utcnow() - timedelta(days=1), '%Y-%m')
        hostname = socket.gethostname()

        # Create or update snapshot configuration
        logger.debug('Configuring snapshot repository')
        snapshot_config = {
            "type": "s3",
            "settings": {
                "bucket": options.aws_bucket,
                "base_path": "elasticsearch/{0}/{1}".format(bucketdate, hostname)
            }
        }
        r = requests.put('%s/_snapshot/s3backup' % esserver, headers=json_headers, data=json.dumps(snapshot_config))
        if 'status' in r.json():
            logger.error("Error while registering snapshot repo: %s" % r.text)
        else:
            logger.debug('snapshot repo registered')

        # do the actual snapshotting
        for (index, dobackup, rotation, pruning) in zip(options.indices, options.dobackup, options.rotation, options.pruning):
            if dobackup == '1':
                index_to_snapshot = index
                if rotation == 'daily':
                    index_to_snapshot += '-%s' % idate
                elif rotation == 'monthly':
                    index_to_snapshot += '-%s' % idate[:6]

                logger.debug('Creating %s snapshot (this may take a while)...' % index_to_snapshot)
                snapshot_config = {
                    'indices': index_to_snapshot
                }
                epoch = calendar.timegm(datetime.utcnow().utctimetuple())
                r = requests.put(
                    '{0}/_snapshot/s3backup/{1}-{2}?wait_for_completion=true'.format(esserver, index_to_snapshot, epoch),
                    headers=json_headers,
                    data=json.dumps(snapshot_config)
                )
                if 'status' in r.json():
                    logger.error('Error snapshotting %s: %s' % (index_to_snapshot, r.json()))
                else:
                    logger.debug('snapshot %s finished' % index_to_snapshot)

    except Exception as e:
        logger.error("Unhandled exception, terminating: %r" % e)


def initConfig():
    # output our log to stdout or syslog
    options.output = getConfig(
        'output',
        'stdout',
        options.configfile
    )
    # syslog hostname
    options.sysloghostname = getConfig(
        'sysloghostname',
        'localhost',
        options.configfile
    )
    options.syslogport = getConfig(
        'syslogport',
        514,
        options.configfile
    )
    options.esservers = list(getConfig(
        'esservers',
        'http://localhost:9200',
        options.configfile).split(',')
    )
    options.indices = list(getConfig(
        'backup_indices',
        'events,alerts,.kibana',
        options.configfile).split(',')
    )
    options.dobackup = list(getConfig(
        'backup_dobackup',
        '1,1,1',
        options.configfile).split(',')
    )
    options.rotation = list(getConfig(
        'backup_rotation',
        'daily,monthly,none',
        options.configfile).split(',')
    )
    options.pruning = list(getConfig(
        'backup_pruning',
        '20,0,0',
        options.configfile).split(',')
    )
<<<<<<< HEAD
    # aws credentials to use to send files to s3
    options.aws_access_key_id = getConfig(
        'aws_access_key_id',
        '',
        options.configfile
    )
    options.aws_secret_access_key = getConfig(
        'aws_secret_access_key',
        '',
        options.configfile
    )
=======
>>>>>>> b7aaaec7
    options.aws_bucket = getConfig(
        'aws_bucket',
        '',
        options.configfile
    )


if __name__ == '__main__':
    parser = OptionParser()
    defaultconfigfile = sys.argv[0].replace('.py', '.conf')
    parser.add_option("-c",
                      dest='configfile',
                      default=defaultconfigfile,
                      help="configuration file to use")
    (options, args) = parser.parse_args()
    initConfig()
    main()<|MERGE_RESOLUTION|>--- conflicted
+++ resolved
@@ -125,20 +125,6 @@
         '20,0,0',
         options.configfile).split(',')
     )
-<<<<<<< HEAD
-    # aws credentials to use to send files to s3
-    options.aws_access_key_id = getConfig(
-        'aws_access_key_id',
-        '',
-        options.configfile
-    )
-    options.aws_secret_access_key = getConfig(
-        'aws_secret_access_key',
-        '',
-        options.configfile
-    )
-=======
->>>>>>> b7aaaec7
     options.aws_bucket = getConfig(
         'aws_bucket',
         '',
