--- conflicted
+++ resolved
@@ -4,10 +4,7 @@
 # License, v. 2.0. If a copy of the MPL was not distributed with this
 # file, You can obtain one at http://mozilla.org/MPL/2.0/.
 # Copyright (c) 2014 Mozilla Corporation
-<<<<<<< HEAD
-#
-=======
->>>>>>> bca83a86
+
 
 import logging
 import requests
