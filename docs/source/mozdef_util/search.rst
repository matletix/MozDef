--- conflicted
+++ resolved
@@ -48,12 +48,8 @@
             'information': 'Example information'
           },
           'category': 'excategory',
-<<<<<<< HEAD
-          'summary': 'Test Summary'
-=======
           'summary': 'Test Summary',
           'type': 'event'
->>>>>>> 73fe7c97
         }
       }
     ],
@@ -71,11 +67,7 @@
 
    search_query = SearchQuery(hours=24)
    search_query.add_must(TermMatch('category', 'brointel'))
-<<<<<<< HEAD
-   search_query.add_aggregation(Aggregation('eventsource'))
-=======
    search_query.add_aggregation(Aggregation('source'))
->>>>>>> 73fe7c97
    results = search_query.execute(es_client)
 
 AggregatedResults
@@ -124,12 +116,8 @@
              'information': 'Example information'
            },
            'ip': '1.2.3.4',
-<<<<<<< HEAD
-           'summary': 'Test Summary'
-=======
            'summary': 'Test Summary',
            'type': 'event'
->>>>>>> 73fe7c97
          }
        },
        {
@@ -141,12 +129,8 @@
              'information': 'Example information'
            },
            'ip': '1.2.3.4',
-<<<<<<< HEAD
-           'summary': 'Test Summary'
-=======
            'summary': 'Test Summary',
            'type': 'event'
->>>>>>> 73fe7c97
          }
        },
        {
@@ -158,12 +142,8 @@
              'information': 'Example information'
            },
            'ip': '127.0.0.1',
-<<<<<<< HEAD
-           'summary': 'Test Summary'
-=======
            'summary': 'Test Summary',
            'type': 'event'
->>>>>>> 73fe7c97
          }
        }
      ],
