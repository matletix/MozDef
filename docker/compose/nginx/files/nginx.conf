--- conflicted
+++ resolved
@@ -49,10 +49,8 @@
   ## meteor ##
   server{
     listen              *:80;
-<<<<<<< HEAD
     access_log          off;
-=======
->>>>>>> 4fc957e1
+
     location /{
       proxy_pass http://meteor:3000;
       proxy_read_timeout 90;
@@ -80,16 +78,11 @@
   ## kibana
   server {
     listen              *:9090;
-<<<<<<< HEAD
     access_log          off;
 
     location /{
       proxy_http_version   1.1;
       proxy_pass           http://kibana:5601;
-=======
-    location /{
-      proxy_pass http://kibana:5601;
->>>>>>> 4fc957e1
       proxy_read_timeout   90;
       proxy_set_header     Upgrade             $http_upgrade;
       proxy_set_header     Connection 'upgrade';
@@ -97,11 +90,8 @@
       proxy_set_header     X-Real-IP           $remote_addr;
       proxy_set_header     X-Forwarded-For     $proxy_add_x_forwarded_for;
       proxy_set_header     X-Forwarded-Proto   $scheme;
-<<<<<<< HEAD
       proxy_cache_bypass   $http_upgrade;
-=======
-      proxy_cache_bypass $http_upgrade;
->>>>>>> 4fc957e1
+
     }
   }
 }