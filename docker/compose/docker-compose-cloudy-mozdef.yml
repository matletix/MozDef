---
version: '2.2'
services:
  nginx:
    image: mozillaiam/mozilla.oidc.accessproxy
    env_file:
      - cloudy_mozdef.env
    restart: always
    depends_on:
      - meteor
    links:
      - "meteor"
    ports:
      - 80:80
      - 443:80
        #      - 8080:8080 is loginput
        #      - 9090:9090 is kibana
    networks:
      - default
  nginxkibana:
    image: mozillaiam/mozilla.oidc.accessproxy
    env_file:
      - cloudy_mozdef_kibana.env
    restart: always
    ports:
      - 9090:80
    networks:
      - default
  mongodb:
    image: mozdef/mozdef_mongodb:latest
    env_file:
      - cloudy_mozdef.env
    restart: always
    command: /usr/bin/mongod --smallfiles --config /etc/mongod.conf
    volumes:
      - /var/lib/mongodb:/var/lib/mongo
    networks:
      - default
  bootstrap:
    image: mozdef/mozdef_bootstrap:latest
    env_file:
      - cloudy_mozdef.env
    command: bash -c 'python initial_setup.py http://elasticsearch:9200 cron/defaultMappingTemplate.json cron/backup.conf'
    depends_on:
      - base
    networks:
      - default
  # MozDef Specific Containers
  base:
    image: mozdef/mozdef_base:latest
    env_file:
      - cloudy_mozdef.env
    command: bash -c 'su - mozdef -c /opt/mozdef/envs/mozdef/cron/update_geolite_db.sh'
    volumes:
      - geolite_db:/opt/mozdef/envs/mozdef/data
<<<<<<< HEAD
  alertplugins:
    image: mozdef/mozdef_alertplugins:latest
=======
  alertactions:
    image: mozdef/mozdef_alertactions
>>>>>>> 0d13b624
    env_file:
      - cloudy_mozdef.env
    restart: always
    command: bash -c 'python alert_actions_worker.py -c alert_actions_worker.conf'
    depends_on:
      - base
      - alerts
      - bootstrap
    networks:
      - default
  alerts:
    image: mozdef/mozdef_alerts:latest
    env_file:
      - cloudy_mozdef.env
      - rabbitmq.env
    volumes:
      - /opt/mozdef/docker/compose/mozdef_alerts/files/config.py:/opt/mozdef/envs/mozdef/alerts/lib/config.py
    restart: always
    command: bash -c 'celery -A celeryconfig worker --loglevel=info --beat'
    depends_on:
      - base
      - bootstrap
    networks:
      - default
  cron:
    image: mozdef/mozdef_cron:latest
    env_file:
      - cloudy_mozdef.env
    restart: always
    command: bash -c 'cd / && bash launch_cron'
    volumes:
      - cron:/opt/mozdef/envs/mozdef/cron
      - geolite_db:/opt/mozdef/envs/mozdef/data/
    depends_on:
      - base
      - mongodb
    networks:
      - default
  loginput:
    image: mozdef/mozdef_loginput:latest
    env_file:
      - cloudy_mozdef.env
    restart: always
    command: bash -c 'python index.py -c index.conf'
    depends_on:
      - base
      - bootstrap
    ports:
      - 8080:8080
    networks:
      - default
  meteor:
    image: mozdef/mozdef_meteor:latest
    env_file:
      - cloudy_mozdef.env
    restart: always
    command: bash -c 'node bundle/main.js'
    depends_on:
      - mongodb
      - rest
      - bootstrap
    ports:
      - 3000:3000
    networks:
      - default
  rest:
    image: mozdef/mozdef_rest:latest
    env_file:
      - cloudy_mozdef.env
    restart: always
    command: bash -c 'python index.py -c index.conf'
    depends_on:
      - base
      - mongodb
      - bootstrap
    networks:
      - default
  syslog:
    image: mozdef/mozdef_syslog:latest
    env_file:
      - cloudy_mozdef.env
    restart: always
    command: bash -c '/usr/sbin/syslog-ng --no-caps -F'
    depends_on:
      - loginput
    ports:
      - 514:514/udp
      - 514:514
    networks:
      - default
  rabbitmq:
    image: mozdef/mozdef_rabbitmq:latest
    env_file:
      - rabbitmq.env
    restart: always
    command: rabbitmq-server
    ports:
       - 5672:5672
       - 15672:15672 # Admin interface
    volumes:
      - rabbitmq:/var/lib/rabbitmq
    networks:
      - default
  mq_eventtask:
    image: mozdef/mozdef_mq_worker:latest
    env_file:
      - cloudy_mozdef.env
    restart: always
    command: bash -c 'python esworker_eventtask.py -c esworker_eventtask.conf'
    scale: 1
    depends_on:
      - base
      - rabbitmq
      - loginput
      - bootstrap
    networks:
      - default
    volumes:
      - geolite_db:/opt/mozdef/envs/mozdef/data/
  mq_cloudtrail:
    image: mozdef/mozdef_mq_worker:latest
    env_file:
      - cloudy_mozdef.env
      - cloudy_mozdef_mq_cloudtrail.env
    restart: always
    command: bash -c 'python esworker_cloudtrail.py -c esworker_cloudtrail.conf'
    scale: 1
    depends_on:
      - base
      - rabbitmq
      - loginput
      - bootstrap
    networks:
      - default
    volumes:
      - geolite_db:/opt/mozdef/envs/mozdef/data/
  mq_sqs:
    image: mozdef/mozdef_mq_worker:latest
    env_file:
      - cloudy_mozdef.env
      - cloudy_mozdef_mq_sns_sqs.env
    restart: always
    command: bash -c 'python esworker_sns_sqs.py -c esworker_sns_sqs.conf'
    scale: 1
    depends_on:
      - base
      - rabbitmq
      - loginput
      - bootstrap
    networks:
      - default
    volumes:
      - geolite_db:/opt/mozdef/envs/mozdef/data/
volumes:
  cron:
  geolite_db:
  rabbitmq:

networks:
  default:<|MERGE_RESOLUTION|>--- conflicted
+++ resolved
@@ -53,13 +53,8 @@
     command: bash -c 'su - mozdef -c /opt/mozdef/envs/mozdef/cron/update_geolite_db.sh'
     volumes:
       - geolite_db:/opt/mozdef/envs/mozdef/data
-<<<<<<< HEAD
-  alertplugins:
-    image: mozdef/mozdef_alertplugins:latest
-=======
   alertactions:
-    image: mozdef/mozdef_alertactions
->>>>>>> 0d13b624
+    image: mozdef/mozdef_alertactions:latest
     env_file:
       - cloudy_mozdef.env
     restart: always
