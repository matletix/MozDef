--- conflicted
+++ resolved
@@ -29,12 +29,8 @@
             <div id="alerts-data-table" >
                 <table class="alerts-data-table table table-striped table-bordered table-hover table-condensed">
                     <thead><tr>
-<<<<<<< HEAD
-                    <td class="upperwhite">UTC Timestamp</td>
+                    <td class="upperwhite">Timestamp</td>
                     <td class="upperwhite">ID</td>
-=======
-                    <td class="upperwhite">Timestamp</td>
->>>>>>> 791231fd
                     <td class="upperwhite">Severity</td>
                     <td class="upperwhite">Category</td>
                     <td class="upperwhite">Summary</td>
