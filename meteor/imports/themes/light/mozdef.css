--- conflicted
+++ resolved
@@ -33,7 +33,6 @@
     text-align: left;
 }
 
-<<<<<<< HEAD
 footer {
     text-align: center;
     position: fixed;
@@ -84,9 +83,6 @@
 footer .footer__link:hover svg {
     background-color: var(--txt-primary-color);
 }
-
-=======
->>>>>>> 28e45947
 
 /*mozdef custom */
 
