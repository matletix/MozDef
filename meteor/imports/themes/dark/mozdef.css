--- conflicted
+++ resolved
@@ -41,7 +41,6 @@
     color: black;
 }
 
-<<<<<<< HEAD
 footer {
     text-align: center;
     position: fixed;
@@ -93,8 +92,6 @@
     background-color: var(--txt-primary-color);
 }
 
-=======
->>>>>>> 28e45947
 .daterangepicker_input {
     color: black;
 }
