/*
This Source Code Form is subject to the terms of the Mozilla Public
License, v. 2.0. If a copy of the MPL was not distributed with this
file, You can obtain one at http://mozilla.org/MPL/2.0/.
Copyright (c) 2014 Mozilla Corporation
*/
import { Meteor } from 'meteor/meteor';
import { Template } from 'meteor/templating';
import validator from 'validator';
import '/imports/collections.js';
import '/imports/settings.js';
import '/imports/helpers.js';
import '/client/js/jquery.highlight.js';
import PNotify from 'pnotify';
import 'pnotify/dist/pnotify.css';
import './mozdef.html';
import './menu.html';
import './menu.js';
import '/client/layout.js';


if (Meteor.isClient) {
    //default session variables
    //and session init actions
    Meteor.startup(function () {
        Session.set('verisfilter','category');
        Session.set('alertssearchtext','');
        Session.set('alertssearchtime','tail');
        Session.set('alertsfiltertext','');
        Session.set('alertsrecordlimit',100);
        Session.set('attackerlimit','10');
        Session.set('attackersearchIP','');
        Session.set('blockIPipaddress','');
        Session.set('watchItemwatchcontent','');
        Session.set('blockFQDN','');
        getAllPlugins();

    });

    //find plugins registered for a
    //specific endpoint
    pluginsForEndPoint=function(endpoint){
        matches=[]
        matches=_.filter(Session.get('plugins'),
                    function(e){
                        return _.indexOf(e.registration,endpoint) >-1 ;
                        });
        return matches;
    };

    getAllPlugins=function(){
        Meteor.apply('getplugins',[],
            onResultReceived = function(err,result){
                plugins=[]
                if (typeof err == 'undefined') {
                     //console.log(result);
                     if ( result.statusCode == 200){
                         plugins=result.data;
                     }
                } else {
                     console.log(err);
                }
                Session.set('plugins',plugins);
           })
    };

    //helper functions for UI templates
    //and other client javascript routines
    dateOrNull=function(maybeDate){
        adate=moment(Date.parse(maybeDate));
        if (adate.isValid()) {
            return adate.toDate();
        }else{
            return null;
        }
    };

    dateFormat=function(adate){
        mdate=moment(Date.parse(adate));
        if (mdate.isValid()) {
            dformat='MM/DD/YYYY hh:mm:ss A';
            return mdate.format(dformat);
        }else{
            return '';
        }
    };

    isIPv4=function(entry) {
      var blocks = entry.split(".");
      if(blocks.length === 4) {
        return blocks.every(function(block) {
          return parseInt(block,10) >=0 && parseInt(block,10) <= 255;
        });
      }
      return false;
    };

    isURL=function(astring){
        return validator.isURL(astring);
    };

    //used to take a dot notation string and get that object.field
    //from a javascript object
    objectIndex=function(obj,i){
        return !(i.match(/\[(\d+)\]/)) ? obj[i] :
            (obj[i.replace(i.match(/\[(\d+)\]/)[0], '')])[i.match(/\[(\d+)\]/)[1]];
    }

    objectField=function(obj,dotstring){
        return(dotstring.split('.').reduce(objectIndex,obj));
    }

    //debug/testing functions
    debugLog=function(logthis){
        if (typeof console !== 'undefined') {
          console.log(logthis);
        }
    };

    formToObject=function(selector){
        //send a selctor like "#formID :input"
        //get back an object you can JSON.stringify
        //as an array of key:value pairs
        //for each named item in a form
        var inputs = $(selector);
        var formobj = $.map(inputs, function(n, i)
        {
            var o = {};
            switch($(n).attr("type")){
                case "radio":
                case "checkbox":
                    o[n.name] = $(n).prop('checked');
                    break;
                default:
                    o[n.name] = $(n).val();
                    break;
            }
            return o;
        });
        return formobj;
    };

    // given an object, recurse it and
    // return a list of it's key/value pairs
    listFlatten = function(x, result, prefix) {
        if(_.isObject(x)) {
            _.each(x, function(v, k) {
                listFlatten(v, result,  k)
            })
        } else {
            result.push({key:prefix,value: x})
        }
        return result
    };

    Template.hello.helpers({
        greeting: function() {
            if (typeof console !== 'undefined')
                console.log("mozdef starting");
            return "MozDef: The Mozilla Defense Platform";
        }
    });

    Template.hello.events({
        'click' : function () {
            // template data, if any, is available in 'this'
            Session.set('displayMessage', 'Welcome &amp; to mozdef.')
        }
    });

    // loads kibana dashboards
    Template.menu.helpers({
        kibanadashboards: function() {
            Meteor.call('loadKibanaDashboards');
            return kibanadashboards.find();
        }
    });

    UI.registerHelper('isFeature',function(featureName){
        return isFeature(featureName);
    });

    UI.registerHelper('uiDateFormat',function(adate){
        return dateFormat(adate);
    });

    //helper functions for handlebars
    UI.registerHelper('now', function() {
        return new Date();
    });

    UI.registerHelper('mozdef',function(){
        //return the mozdef server settings object.
        return mozdef
    });

    UI.registerHelper('getAlertURL', function(alertid){
        //could be mongo id or es id
        //assume mongo
        if ( alerts.find({'_id':alertid}).count() >0 ){
            id=alerts.findOne({'_id':alertid}).esmetadata.id;
            return(getSetting('rootURL') + '/alert/' +  id);
        }else{
            return(getSetting('rootURL') + '/alert/' +  alertid);
        }
    });

    UI.registerHelper('getAttackerURL', function(attackerid){
        //return the router URL for a specific attacker
        return(getSetting('rootURL') + '/attacker/' +  attackerid);
    });

    UI.registerHelper('getAttackerIndicator', function(attackerid){
        //return the first indicator from a specific attacker
        return(attackers.findOne({'_id':attackerid}).indicators[0].ipv4address);
    });

    UI.registerHelper('isselected',function(optionvalue,datavalue){
        if (optionvalue==datavalue){
            return 'selected'
        }else{
            return ''
        }
    });

    UI.registerHelper('eachSorted',function(context,options){
            var ret = "";

            for(var i=0, j=context.length; i<j; i++) {
              ret = ret + options.fn(context.sort()[i]);
            }

            return ret;
    });

    UI.registerHelper('isEqual', function (var1,var2){
        //easy comparison operator for template engine
        return var1 === var2;
    });

    UI.registerHelper('isNotEqual', function (var1,var2){
        //easy comparison operator for template engine
        return var1 !== var2
    });

    UI.registerHelper('isAnObject', function (var1){
        //help the template engine figure out objects for "each" iteration
        return _.isObject(var1)
    });

    UI.registerHelper('objKeyValue', function (obj,yieldObject) {
        //given an object, return key:value pairs
        //for easy iteration.

        //decide whether to return objects natively:
        yieldObject = typeof yieldObject !== 'undefined' ? yieldObject : true;

        return _.map(obj, function(i, k) {
                if ( ! _.isObject(i) ) {
                    return {key: k, value: i};
                } else {
                    if (yieldObject) {
                        return { key: k, value: i};
                    } else {
                        return { key: null, value: null};
                    }
                }

        });
    });

    UI.registerHelper('objFlatten', function(obj){
        return listFlatten(obj,[]);
    });

    UI.registerHelper('stringify',function(obj) {
       //given a json objects, simply stringify it
       return JSON.stringify(obj,null,2)
    });

    UI.registerHelper('pluginsForEndPoint',function(endpoint){
        return pluginsForEndPoint(endpoint);
    });

    UI.registerHelper('ipDecorate',function(elementText){
        //decorate text containing an ipv4 address
        var anelement=$($.parseHTML('<span>' + elementText + '</span>'))
        var words=anelement.text().split(' ');
        words.forEach(function(w){
            //clean up potential interference chars
            w=w.replace(/,|:|;/g,'')
            if ( isIPv4(w) ){
                    //console.log(w);
                anelement.
                highlight(  w,
                            {wordsOnly:false,
                            element: "em",
                            className:"ipaddress"});
            }
          });
        //add a drop down menu to any .ipaddress
        anelement.children( '.ipaddress').each(function( index ) {
            iptext=$(this).text();
            //add a caret so it looks drop downy
            $(this).append('<b class="caret"></b>');

            //wrap the whole thing in a ul dropdown class
            $(this).wrap( "<ul class='dropdown'><li><a href='#'></a><li></ul>" );

            //add the drop down menu
            ipmenu=$("<ul class='sub_menu' />");
            copyitem=$("<li><a class='ipmenu-copy' data-ipaddress='" + iptext + "'href='#'>copy</a></li>");
            whoisitem=$("<li><a class='ipmenu-whois' data-ipaddress='" + iptext + "'href='#'>whois</a></li>");
            dshielditem=$("<li><a class='ipmenu-dshield' data-ipaddress='" + iptext + "'href='#'>dshield</a></li>");
            intelitem=$("<li><a class='ipmenu-intel' data-ipaddress='" + iptext + "'href='#'>ip intel</a></li>");
<<<<<<< HEAD
            watchItemitem=$("<li><a class='ipmenu-watchitem' data-ipaddress='" + iptext + "'href='#'>watch</a></li>");
            blockIPitem=$("<li><a class='ipmenu-blockip' data-ipaddress='" + iptext + "'href='#'>block</a></li>");
=======
            if ( isFeature('blockip') ){
                blockIPitem=$("<li><a class='ipmenu-blockip' data-ipaddress='" + iptext + "'href='#'>block</a></li>");
            }else{
                blockIPitem=$();
            }
>>>>>>> 3a4fa688

            ipmenu.append(copyitem,whoisitem,dshielditem,intelitem,blockIPitem);

            $(this).parent().parent().append(ipmenu);
        });
        //return raw html, consume as {{{ ipDecorate fieldname }}} in a meteor template
        return anelement.prop('outerHTML');
    });

    UI.registerHelper('isURL',function(astring){
        //template access to isURL function
       return isURL(astring);
    });

    //Notify messages for the UI
    Deps.autorun(function() {
        //set Session.set('displayMessage','title&text')
        //to have a pnotify 'info' style message
        //created with that title/text
        //set Session.set('errorMessage','title&text')
        //for an error styled message

        var message = Session.get('displayMessage');
        //console.log('Got new session message');
        if (message) {
            var stringArray = message.split('&');
            new PNotify({
              title : stringArray[0],
              text: stringArray[1],
              type: 'info',
              delay: 2000,
              styling: 'bootstrap3',
              buttons:{
                closer:true,
                closer_hover:false
              }
            });
            if (typeof console !== 'undefined')
              console.log(message)
            Session.set('displayMessage', null);
        }

        var errormessage = Session.get('errorMessage');
        if (errormessage) {
            var stringArray = errormessage.split('&');
            new PNotify({
              title : stringArray[0],
              text: stringArray[1],
              type: 'error',
              styling: 'bootstrap3',
              buttons:{
                closer:true,
                closer_hover:false
              }
            });
            if (typeof console !== 'undefined')
              console.log(errormessage)
            Session.set('errorMessage', null);
        }
    });

    // login abstraction
    Meteor.login = function(callback) {
        var authenticationType = getSetting('authenticationType').toLowerCase();
        switch(authenticationType){
            case 'meteor-password':
                Meteor.loginViaPassword(callback);
                break;
            case 'oidc':
                Meteor.loginViaHeader(callback);
                break;
            default:
                // non-breaking default of header
                // todo: evaluate defaulting to meteor-password
                Meteor.loginViaHeader(callback);
                break;
        }
    }

    //assumes connection to an nginx/apache front end
    //serving up an site handling authentication set via
    //server side header
    Meteor.loginViaHeader = function(callback) {
      //create a login request to pass to loginHandler
      var loginRequest = {};
      //send the login request
      Accounts.callLoginMethod({
        methodArguments: [loginRequest],
        userCallback: callback
      });
    };

    Meteor.loginViaPassword = function(callback) {
        // noop - allow meteor to pass through
    };

    Meteor.logout = function(callback) {
        var authenticationType = getSetting('authenticationType').toLowerCase();
        switch(authenticationType){
            case 'meteor-password':
                Meteor.logoutViaAccounts(callback);
                break;
            case 'oidc':
                Meteor.logoutViaHeader(callback);
                break;
            default:
                Meteor.logoutViaAccounts(callback);
                break;
        }
    };

    // Logout via custom URL
    Meteor.logoutViaHeader = function(callback) {
        window.location.href = getSetting('rootURL').toLowerCase() + '/logout';
    };

    Meteor.logoutViaAccounts = function(callback) {
        return Accounts.logout(callback);
    };

};<|MERGE_RESOLUTION|>--- conflicted
+++ resolved
@@ -313,18 +313,13 @@
             whoisitem=$("<li><a class='ipmenu-whois' data-ipaddress='" + iptext + "'href='#'>whois</a></li>");
             dshielditem=$("<li><a class='ipmenu-dshield' data-ipaddress='" + iptext + "'href='#'>dshield</a></li>");
             intelitem=$("<li><a class='ipmenu-intel' data-ipaddress='" + iptext + "'href='#'>ip intel</a></li>");
-<<<<<<< HEAD
             watchItemitem=$("<li><a class='ipmenu-watchitem' data-ipaddress='" + iptext + "'href='#'>watch</a></li>");
-            blockIPitem=$("<li><a class='ipmenu-blockip' data-ipaddress='" + iptext + "'href='#'>block</a></li>");
-=======
             if ( isFeature('blockip') ){
                 blockIPitem=$("<li><a class='ipmenu-blockip' data-ipaddress='" + iptext + "'href='#'>block</a></li>");
             }else{
                 blockIPitem=$();
             }
->>>>>>> 3a4fa688
-
-            ipmenu.append(copyitem,whoisitem,dshielditem,intelitem,blockIPitem);
+            ipmenu.append(copyitem,whoisitem,dshielditem,intelitem,watchItemitem,blockIPitem);
 
             $(this).parent().parent().append(ipmenu);
         });
